{
  "name": "dy-alchemy",
  "version": "0.0.0-development",
  "description": "Simplification of Amazon DynamoDB interactions",
  "main": "lib/index.js",
  "dependencies": {
    "aws-sdk-wrap": "1.1.3",
    "dynamodb-lock-client": "0.4.2",
    "lodash.get": "4.4.2"
  },
  "devDependencies": {
    "@babel/cli": "7.2.3",
    "@babel/core": "7.3.3",
    "@babel/plugin-proposal-object-rest-spread": "7.3.2",
    "@babel/plugin-transform-flow-comments": "7.2.0",
    "@babel/preset-flow": "7.0.0",
    "@babel/register": "7.0.0",
    "aws-sdk": "2.404.0",
    "babel-eslint": "10.0.1",
    "chai": "4.2.0",
    "coveralls": "3.0.2",
<<<<<<< HEAD
    "js-gardener": "1.35.1",
=======
    "js-gardener": "1.35.0",
>>>>>>> effb1d8f
    "nock": "10.0.6",
    "nyc": "13.3.0",
    "semantic-release": "15.13.3",
    "timekeeper": "2.1.2"
  },
  "scripts": {
    "test": "npm run clean && npm run gardener && npm run test-simple",
    "clean": "rm -rf lib",
    "build": "npx babel src --out-dir lib --source-maps inline --copy-files --include-dotfiles",
    "clean-build": "npm run clean && npm run build",
    "build-artifact": "npm run clean-build && tar -zxvf $(npm pack) && rm *-0.0.0-development.tgz && cd package && tar -zcvf ../release.tar.gz . && cd .. && rm -rf package",
    "test-simple": "nyc mocha \"./test/**/*.spec.js\"",
    "coveralls": "node ./node_modules/coveralls/bin/coveralls.js < ./coverage/lcov.info",
    "semantic-release": "npm run build-artifact && npm run clean-build && npx semantic-release",
    "gardener": "node gardener"
  },
  "keywords": [
    "dynamodb",
    "orm",
    "lock",
    "validation"
  ],
  "author": "Lukas Siemon",
  "license": "MIT",
  "nyc": {
    "tempDir": "./coverage/.nyc_output",
    "report-dir": "./coverage",
    "check-coverage": true,
    "per-file": false,
    "lines": 100,
    "statements": 100,
    "functions": 100,
    "branches": 100,
    "include": [
      "**/*.js"
    ],
    "reporter": [
      "lcov",
      "text-summary"
    ],
    "require": [
      "@babel/register"
    ],
    "extension": [],
    "cache": true,
    "all": true,
    "babel": true,
    "exclude": [
      "gardener.js",
      "node_modules/*",
      "coverage/*",
      "flow-typed/*",
      "lib/*"
    ]
  },
  "licenses": [
    {
      "type": "MIT",
      "url": "https://github.com/blackflux/dy-alchemy/blob/master/LICENSE"
    }
  ],
  "homepage": "https://github.com/blackflux/dy-alchemy#readme",
  "engines": {
    "node": ">= 8.10"
  },
  "repository": {
    "type": "git",
    "url": "https://github.com/blackflux/dy-alchemy.git"
  },
  "bugs": {
    "url": "https://github.com/blackflux/dy-alchemy/issues"
  },
  "files": [
    "lib"
  ],
  "peerDependencies": {
    "aws-sdk": "^2.315.0"
  }
}<|MERGE_RESOLUTION|>--- conflicted
+++ resolved
@@ -19,11 +19,8 @@
     "babel-eslint": "10.0.1",
     "chai": "4.2.0",
     "coveralls": "3.0.2",
-<<<<<<< HEAD
     "js-gardener": "1.35.1",
-=======
     "js-gardener": "1.35.0",
->>>>>>> effb1d8f
     "nock": "10.0.6",
     "nyc": "13.3.0",
     "semantic-release": "15.13.3",
